; Updated to be used with the latest 64tass compiler (V1.55.2200)

delta	= $02
dummy	= $03

EASYFLASH = 1
;19 was fine, should be slightly lower to have LONGER pulses
OFFSET    = 17

tapwriter
;------------
  sei
main
  jsr $e544
  lda #13	;place cursor further down
  jsr $ffd2
  jsr $ffd2
;  lda #22	;set lower case ROM charset
;  sta $d018
  sei		;ffd2 includes CLI
  jsr print_message
  jsr read_header
  jsr display_stats
  jsr init_io
  jsr fill_buffer
  jmp start_mastering ;no more stack usage from here on!

;==========================
;print message
print_message .proc
  ldx #0
loop
  lda text1,x
  beq end
  sta $0400+40*1,x
  inx
  bpl loop
end
  rts
.pend
;            0123456789012345678901234567890123456789
.enc screen
text1  .text "initiating tap transfer now...",0

;---------------------------------
;first, read TAP header, 20 bytes
read_header .proc
  ldy #0
loop
wait
  bit $de09
  bpl wait
  lda $de0a
  sta header,y
  iny
  cpy #20
  bne loop
  rts
.pend

;---------------------------------
display_stats .proc
  ldy #20
loop
  lda header,y
  sta $0400+40*20,y
  dey
  bpl loop
  rts
.pend

;---------------------------------
init_io .proc
  lda #0
  sta delta
  jsr $f817 ;play on tape
  ror $d011 ;screen off
  lda #%00010111
  sta $01
  rts
.pend

;---------------------------------
;first, fill buffer 
fill_buffer .proc
init_loop
  lda delta
  bmi buffer_filled
wait
  bit $de09
  bpl wait
  inc delta
  lda delta
  tay
  lda $de0a
  sta buffer,y
  jmp init_loop
buffer_filled
  rts
.pend

;---------------------------------
start_mastering
  ldx #0
  ldy delta    ;buffer starts ahead
;======================================
start  
   lda #OFFSET ;offset for timing, fine tune this ;-)
   sec
source
  sbc buffer,x ;TAP data
  inx	     ;x is ptr into buffer
  dec delta ;we just used up one buffer byte

;length_of_routine - TAP_byte = number of 4_cycle_OPcodes per pulse
  sta target1+1 ;these are rows of 4 cycle opcodes, thus splitting
  sta target2+1 ;the TAP value into 2 halves
;  sta $d021
;---------------------------
;one-sided overhead is from start to here
;in cycles: 2+2+4+2+5+4+4 = 23
;---------------------------
  lda $01		;3
  ora #%00001000	;2
  sta $01		;3
 
;try to read one byte
  lda delta ;if delta > 127 fetch no new byte	;3
  ;bmi no_new_byte				;2/3

;instead we do this, so tming is constant in any case
  bpl good ;3
  ;2 so we need 1+4+3=8 from here on
  nop		;2
 nop		;2
  lda dummy	;3
  jmp no_new_byte ;3
  
  
good
  bit $de09	;4
  bpl no_new_byte ;USB  just wasnt ready yet

  inc delta 		;5
  ;bpl branch took      2
  iny               ;2
  lda $de0a         ;4
  sta buffer,y      ;5
	      ;(18)
  jmp got_new_byte  ;3

no_new_byte
;just waste equal amount of time
  ;branch took      3
  inc dummy	  ;5
  nop              ;2
  nop		;2
  nop		;2
  nop		;2
  nop		;2
	      ;(18)
  jmp got_new_byte ;3

got_new_byte
target1
  jmp pharow ;enter row of PHAs
;-------------------------------

end_of_data
  ;either an error in speed or file done
  ;try to receive another byte for 256 times
  lda #$0e
  sta $d020
  ldx #0
loope2
  bit $de09
  bpl no_new_byte_yet
  ;here, we got a byte
  jmp error

no_new_byte_yet
  dex
  bne loope2

;here we got 256 times no byte
<<<<<<< HEAD
end_of_transfer  .proc
=======
end_of_transfer
;.proc
>>>>>>> d5605009
  lda #%10011011
  sta $d011 ;screen on
  ldx #0
loop_eof
  lda text2,x
  beq end3
  sta $0400+40*6,x
  inx
  jmp loop_eof
end3
  lda $01
  ora #%00100000
  sta $01
  jmp endtaptransfer
;.pend

;-------------------------
error .proc
  lda #%10011011
  sta $d011 ;screen on
  ldx #0
loop_err
  lda text3,x
  beq end4
  sta $0400+40*6,x
  inx
  jmp loop_err
end4
  lda $01
  ora #%00100000
  sta $01
  jmp endtaptransfer
.pend
;            0123456789012345678901234567890123456789
.enc screen
text2  .text "* end of tap file.",0
text3  .text "* an error occured during transfer!",0

;==============================

.align $100
pharow
.fill 256,$68 ;PHAs...

;===============
;waste 23 cycles here for symmetry
  lda delta ;3
  sta $d020 ;4 = 15

;from here to ;==== we have 16 cycles
  ;end of data check
  bne all_ok ;+3

  ;delta=0!
  jmp end_of_data

all_ok
  bne all_ok2 ;+3
all_ok2

  lda $d020 ;4
  eor #%00000001 ;2
  sta $d020 ;4
;===============
  lda $01
  and #%11110111
  sta $01

;try to read one byte
  lda delta ;if delta > 127 fetch no new byte
  ;bmi no_new_byte2
;instead we do this, so tming is constant in any case
  bpl good2 ;3
  ;2 so we need 1+4+3=8 from here on
  nop		;2
  nop		;2
;nop
  lda dummy	;3
  jmp no_new_byte2 ;3

good2
  bit $de09
  bpl no_new_byte2

  inc delta	;5
  ;branch took       2
  iny               ;2
  lda $de0a         ;4
  sta buffer,y      ;5
  	      ;(18)
  jmp got_new_byte2  ;3

no_new_byte2
;just waste equal amount of time
  ;branch took      3
  inc dummy;5
  nop              ;2
  nop;2
  nop;2
  nop;2
  nop;2
	      ;(18)
  jmp got_new_byte2 ;3
;----------------------------
got_new_byte2
target2
  jmp pharow2 ;enter row of PHAs
;-------------------------------

.align $100
pharow2
.fill 256,$68
  jmp start

  ;--------------
header .proc
;.bin 0,30,"final.tap"
<<<<<<< HEAD

=======
>>>>>>> d5605009
signature	.byte 0,0,0,0,0,0,0,0,0,0,0,0
version		.byte 0
machine		.byte 0
video		.byte 0
reserved	.byte 0
length		.byte 0,0,0,0
.pend

;--------------
.fill $200,0
buffer
z_end<|MERGE_RESOLUTION|>--- conflicted
+++ resolved
@@ -183,12 +183,8 @@
   bne loope2
 
 ;here we got 256 times no byte
-<<<<<<< HEAD
-end_of_transfer  .proc
-=======
 end_of_transfer
 ;.proc
->>>>>>> d5605009
   lda #%10011011
   sta $d011 ;screen on
   ldx #0
@@ -306,10 +302,6 @@
   ;--------------
 header .proc
 ;.bin 0,30,"final.tap"
-<<<<<<< HEAD
-
-=======
->>>>>>> d5605009
 signature	.byte 0,0,0,0,0,0,0,0,0,0,0,0
 version		.byte 0
 machine		.byte 0
